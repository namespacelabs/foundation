--- conflicted
+++ resolved
@@ -72,15 +72,8 @@
 	return cmd
 }
 
-<<<<<<< HEAD
-func selectClusterID(ctx context.Context) (string, error) {
-	previousRuns := false
-
+func selectClusterID(ctx context.Context, previousRuns bool) (string, error) {
 	clusters, err := api.ListClusters(ctx, api.Endpoint, previousRuns, nil)
-=======
-func selectClusterID(ctx context.Context, previousRuns bool) (string, error) {
-	clusters, err := api.ListClusters(ctx, api.Endpoint, previousRuns)
->>>>>>> 28cbca93
 	if err != nil {
 		return "", err
 	}
