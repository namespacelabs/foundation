// Copyright 2022 Namespace Labs Inc; All rights reserved.
// Licensed under the Apache License, Version 2.0 (the "License");
// you may not use this file except in compliance with the License.

package fnapi

import (
	"context"

	"namespacelabs.dev/foundation/internal/auth"
	"namespacelabs.dev/foundation/std/tasks"
)

const AdminScope = "admin"

type ExchangeGithubTokenRequest struct {
	GithubToken string `json:"github_token,omitempty"`
}

type ExchangeGithubTokenResponse struct {
	TenantToken string `json:"tenant_token,omitempty"`
	UserError   string `json:"user_error,omitempty"`
}

func ExchangeGithubToken(ctx context.Context, jwt string) (ExchangeGithubTokenResponse, error) {
	req := ExchangeGithubTokenRequest{GithubToken: jwt}

	var res ExchangeGithubTokenResponse
	if err := AnonymousCall(ctx, EndpointAddress, "nsl.tenants.TenantsService/ExchangeGithubToken", req, DecodeJSONResponse(&res)); err != nil {
		return ExchangeGithubTokenResponse{}, err
	}

	return res, nil
}

type ExchangeUserTokenRequest struct {
	Token  string   `json:"token,omitempty"`
	Scopes []string `json:"scopes,omitempty"`
}

type ExchangeUserTokenResponse struct {
	TenantToken string `json:"tenant_token,omitempty"`
}

func ExchangeUserToken(ctx context.Context, token string, scopes ...string) (ExchangeUserTokenResponse, error) {
	req := ExchangeUserTokenRequest{Token: token, Scopes: scopes}

	var res ExchangeUserTokenResponse
	if err := AnonymousCall(ctx, EndpointAddress, "nsl.tenants.TenantsService/ExchangeUserToken", req, DecodeJSONResponse(&res)); err != nil {
		return ExchangeUserTokenResponse{}, err
	}

	return res, nil
}

type ExchangeTenantTokenRequest struct {
	TenantToken string   `json:"tenant_token,omitempty"`
	Scopes      []string `json:"scopes,omitempty"`
}

type ExchangeTenantTokenResponse struct {
	TenantToken string `json:"tenant_token,omitempty"`
}

func ExchangeTenantToken(ctx context.Context, scopes []string) (ExchangeTenantTokenResponse, error) {
	req := ExchangeTenantTokenRequest{Scopes: scopes}

	var res ExchangeTenantTokenResponse
	if err := (Call[any]{
		Endpoint:   EndpointAddress,
		Method:     "nsl.tenants.TenantsService/ExchangeTenantToken",
		FetchToken: FetchTenantTokenRaw,
	}).Do(ctx, req, DecodeJSONResponse(&res)); err != nil {
		return ExchangeTenantTokenResponse{}, err
	}

	return res, nil
}

<<<<<<< HEAD
func FetchTenantToken(ctx context.Context) (*auth.Token, error) {
	return tasks.Return(ctx, tasks.Action("nscloud.fetch-tenant-token"), func(ctx context.Context) (*auth.Token, error) {
		if !AdminMode {
			return auth.LoadTenantToken(ctx)
		}

		// In admin mode we exchange user token to a tenant token with `admin` scope.
		userToken, err := auth.GenerateToken(ctx)
		if err != nil {
			return nil, err
		}

		t, err := ExchangeUserToken(ctx, userToken, AdminScope)
		if err != nil {
			return nil, err
		}

		return &auth.Token{TenantToken: t.TenantToken}, nil
	})
=======
const AdminScope = "admin"

func FetchTenantToken(ctx context.Context) (*auth.Token, error) {
	return tasks.Return(ctx, tasks.Action("nscloud.fetch-tenant-token"), func(ctx context.Context) (*auth.Token, error) {
		if AdminMode {
			// In admin mode we exchange user token to a tenant token with `admin` scope.
			userToken, err := auth.GenerateToken(ctx)
			if err != nil {
				return nil, err
			}

			t, err := ExchangeUserToken(ctx, userToken, AdminScope)
			if err != nil {
				return nil, err
			}

			return &auth.Token{TenantToken: t.TenantToken}, nil
		}

		return auth.LoadTenantToken(ctx)
	})
}

func FetchTenantTokenRaw(ctx context.Context) (string, error) {
	t, err := FetchTenantToken(ctx)
	if err != nil {
		return "", err
	}
	return t.Raw(), nil
>>>>>>> a99c5ecf
}<|MERGE_RESOLUTION|>--- conflicted
+++ resolved
@@ -77,29 +77,6 @@
 	return res, nil
 }
 
-<<<<<<< HEAD
-func FetchTenantToken(ctx context.Context) (*auth.Token, error) {
-	return tasks.Return(ctx, tasks.Action("nscloud.fetch-tenant-token"), func(ctx context.Context) (*auth.Token, error) {
-		if !AdminMode {
-			return auth.LoadTenantToken(ctx)
-		}
-
-		// In admin mode we exchange user token to a tenant token with `admin` scope.
-		userToken, err := auth.GenerateToken(ctx)
-		if err != nil {
-			return nil, err
-		}
-
-		t, err := ExchangeUserToken(ctx, userToken, AdminScope)
-		if err != nil {
-			return nil, err
-		}
-
-		return &auth.Token{TenantToken: t.TenantToken}, nil
-	})
-=======
-const AdminScope = "admin"
-
 func FetchTenantToken(ctx context.Context) (*auth.Token, error) {
 	return tasks.Return(ctx, tasks.Action("nscloud.fetch-tenant-token"), func(ctx context.Context) (*auth.Token, error) {
 		if AdminMode {
@@ -127,5 +104,4 @@
 		return "", err
 	}
 	return t.Raw(), nil
->>>>>>> a99c5ecf
 }