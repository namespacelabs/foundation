--- conflicted
+++ resolved
@@ -100,35 +100,12 @@
 		PackageName: "namespacelabs.dev/foundation/std/secrets",
 		Instance:    "creds2",
 		Do: func(ctx context.Context) (err error) {
-<<<<<<< HEAD
-			// name: "postgres_password_file"
-			p := &secrets.Secret{}
-			core.MustUnwrapProto("ChZwb3N0Z3Jlc19wYXNzd29yZF9maWxl", p)
-
-			if creds2.Password, err = secrets.ProvideSecret(ctx, "namespacelabs.dev/foundation/universe/db/postgres/creds", p); err != nil {
-				return err
-			}
-			return nil
-		},
-	})
-
-	di.Register(core.Initializer{
-		PackageName: "namespacelabs.dev/foundation/std/secrets",
-		Instance:    "creds2",
-		Do: func(ctx context.Context) (err error) {
-			// name: "postgres_user_file"
-			p := &secrets.Secret{}
-			core.MustUnwrapProto("ChJwb3N0Z3Jlc191c2VyX2ZpbGU=", p)
-=======
 			// name: "postgres-password-file"
-			// provision: PROVISION_INLINE
-			// provision: PROVISION_AS_FILE
 			// generate: {
 			//   random_byte_count: 32
 			// }
 			p := &secrets.Secret{}
-			core.MustUnwrapProto("ChZwb3N0Z3Jlcy1wYXNzd29yZC1maWxlEgIBAhoCECA=", p)
->>>>>>> 2e29cffc
+			core.MustUnwrapProto("ChZwb3N0Z3Jlcy1wYXNzd29yZC1maWxlGgIQIA==", p)
 
 			if creds2.Password, err = secrets.ProvideSecret(ctx, "namespacelabs.dev/foundation/universe/db/postgres/incluster/creds", p); err != nil {
 				return err
