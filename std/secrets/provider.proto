--- conflicted
+++ resolved
@@ -15,21 +15,11 @@
 }
 
 message Secret {
-<<<<<<< HEAD
-    string                name     = 1;
-    GenerateSpecification generate = 2;  // If specified, a secret is generated according to the specification, rather than being user-specified.
-=======
+    reserved 2;
+
     string                                  name            = 1;
-    repeated Provision                      provision       = 2;
     GenerateSpecification                   generate        = 3;  // If specified, a secret is generated according to the specification, rather than being user-specified.
     foundation.std.types.DeferredInvocation initialize_with = 4;
-}
-
-enum Provision {
-    PROVISION_UNSPECIFIED = 0;  // Will default to inline.
-    PROVISION_INLINE      = 1;
-    PROVISION_AS_FILE     = 2;
->>>>>>> 4110dc85
 }
 
 message GenerateSpecification {
