// Copyright 2022 Namespace Labs Inc; All rights reserved.
// Licensed under the EARLY ACCESS SOFTWARE LICENSE AGREEMENT
// available at http://github.com/namespacelabs/foundation

package codegen

import (
	"context"

	"namespacelabs.dev/foundation/internal/engine/ops"
	"namespacelabs.dev/foundation/internal/fnerrors"
	"namespacelabs.dev/foundation/internal/fnfs"
	"namespacelabs.dev/foundation/languages"
	"namespacelabs.dev/foundation/provision"
	"namespacelabs.dev/foundation/workspace"
)

// ForNodeLocations generates protos for Extensions and Services. Locations in `locs` are sorted in a topological order.
<<<<<<< HEAD
func ForLocationsGenProto(ctx context.Context, out fnfs.ReadWriteFS, env provision.Env, locs []fnfs.Location, onError func(fnerrors.CodegenError)) error {
	pl := workspace.NewPackageLoader(env, env.Proto())
=======
func ForLocationsGenProto(ctx context.Context, env provision.Env, root *workspace.Root, locs []fnfs.Location, onError func(fnerrors.CodegenError)) error {
	pl := workspace.NewPackageLoader(env)
>>>>>>> 7cc53c3b
	g := ops.Plan{}
	for _, loc := range locs {
		pkg, err := pl.LoadByNameWithOpts(ctx, loc.AsPackageName(), workspace.DontLoadDependencies())
		if err != nil {
			onError(fnerrors.CodegenError{PackageName: loc.AsPackageName().String(), What: "loading schema", Err: err})
			continue
		}
		if n := pkg.Node(); n != nil {
			defs, err := ProtosForNode(pkg)
			if err != nil {
				onError(fnerrors.CodegenError{PackageName: loc.AsPackageName().String(), What: "generate node", Err: err})
			} else {
				if err := g.Add(defs...); err != nil {
					return err
				}
			}
		}
		if _, err := g.Execute(ctx, "workspace.generate.phase.node", genEnv{Env: env, Packages: pl.Seal(), out: out}); err != nil {
			return err
		}
	}
	return nil
}

// ForLocationsGenCode generates code for all packages in `locs`. At this stage we assume protos are already generated.
<<<<<<< HEAD
func ForLocationsGenCode(ctx context.Context, out fnfs.ReadWriteFS, env provision.Env, locs []fnfs.Location, onError func(fnerrors.CodegenError)) error {
	pl := workspace.NewPackageLoader(env, env.Proto())
=======
func ForLocationsGenCode(ctx context.Context, env provision.Env, root *workspace.Root, locs []fnfs.Location, onError func(fnerrors.CodegenError)) error {
	pl := workspace.NewPackageLoader(env)
>>>>>>> 7cc53c3b
	g := ops.Plan{}
	for _, loc := range locs {
		sealed, err := workspace.Seal(ctx, pl, loc.AsPackageName(), nil)
		if err != nil {
			onError(fnerrors.CodegenError{PackageName: loc.AsPackageName().String(), What: "loading schema", Err: err})
			continue
		}
		if srv := sealed.Proto.Server; srv != nil {
			if srv.Integration != nil {
				// Opaque.
				continue
			}

			defs, err := languages.IntegrationFor(srv.Framework).GenerateServer(sealed.ParsedPackage, sealed.Proto.Node)
			if err != nil {
				onError(fnerrors.CodegenError{PackageName: loc.AsPackageName().String(), What: "generate server", Err: err})
			} else {
				if err := g.Add(defs...); err != nil {
					return err
				}
			}
		} else {
			var pkg *workspace.Package
			for _, dep := range sealed.Deps {
				if dep.PackageName() == loc.AsPackageName() {
					pkg = dep
					break
				}
			}

			if pkg == nil || pkg.Node() == nil {
				continue
			}

			defs, err := ForNodeForLanguage(pkg, sealed.Proto.Node)
			if err != nil {
				onError(fnerrors.CodegenError{PackageName: loc.AsPackageName().String(), What: "generate node", Err: err})
				return err
			} else {
				if err := g.Add(defs...); err != nil {
					return err
				}
			}
		}
	}
	_, err := g.Execute(ctx, "workspace.generate.phase.code", genEnv{Env: env, Packages: pl.Seal(), out: out})
	return err
}

type genEnv struct {
	provision.Env
	workspace.Packages
	out fnfs.ReadWriteFS
}

var _ workspace.WorkspaceEnvironment = genEnv{}

func (g genEnv) OutputFS() fnfs.ReadWriteFS { return g.out }<|MERGE_RESOLUTION|>--- conflicted
+++ resolved
@@ -16,13 +16,8 @@
 )
 
 // ForNodeLocations generates protos for Extensions and Services. Locations in `locs` are sorted in a topological order.
-<<<<<<< HEAD
 func ForLocationsGenProto(ctx context.Context, out fnfs.ReadWriteFS, env provision.Env, locs []fnfs.Location, onError func(fnerrors.CodegenError)) error {
-	pl := workspace.NewPackageLoader(env, env.Proto())
-=======
-func ForLocationsGenProto(ctx context.Context, env provision.Env, root *workspace.Root, locs []fnfs.Location, onError func(fnerrors.CodegenError)) error {
 	pl := workspace.NewPackageLoader(env)
->>>>>>> 7cc53c3b
 	g := ops.Plan{}
 	for _, loc := range locs {
 		pkg, err := pl.LoadByNameWithOpts(ctx, loc.AsPackageName(), workspace.DontLoadDependencies())
@@ -48,13 +43,8 @@
 }
 
 // ForLocationsGenCode generates code for all packages in `locs`. At this stage we assume protos are already generated.
-<<<<<<< HEAD
 func ForLocationsGenCode(ctx context.Context, out fnfs.ReadWriteFS, env provision.Env, locs []fnfs.Location, onError func(fnerrors.CodegenError)) error {
-	pl := workspace.NewPackageLoader(env, env.Proto())
-=======
-func ForLocationsGenCode(ctx context.Context, env provision.Env, root *workspace.Root, locs []fnfs.Location, onError func(fnerrors.CodegenError)) error {
 	pl := workspace.NewPackageLoader(env)
->>>>>>> 7cc53c3b
 	g := ops.Plan{}
 	for _, loc := range locs {
 		sealed, err := workspace.Seal(ctx, pl, loc.AsPackageName(), nil)
