--- conflicted
+++ resolved
@@ -56,14 +56,8 @@
 				return err
 			}
 
-<<<<<<< HEAD
 		if err := fnfs.WriteFile(context.Background(), st.bundle.fsys, filepath.Join(actionId, id+filepath.Ext(buf.name)), out, 0600); err != nil {
 			return err
-=======
-			if err := ioutil.WriteFile(filepath.Join(target, id+filepath.Ext(buf.name)), out, 0600); err != nil {
-				return err
-			}
->>>>>>> fbdbbe94
 		}
 		af.attachments.mu.Unlock()
 	}
