// Copyright 2022 Namespace Labs Inc; All rights reserved.
// Licensed under the EARLY ACCESS SOFTWARE LICENSE AGREEMENT
// available at http://github.com/namespacelabs/foundation

package toolcommon

import (
	"context"
	"crypto/sha256"
	"encoding/hex"
	"encoding/json"
	"fmt"
	"path/filepath"
	"strings"

	corev1 "k8s.io/client-go/applyconfigurations/core/v1"
	"namespacelabs.dev/foundation/provision/configure"
	"namespacelabs.dev/foundation/runtime/kubernetes/kubedef"
	"namespacelabs.dev/foundation/runtime/kubernetes/kubetool"
	"namespacelabs.dev/foundation/schema"
	"namespacelabs.dev/foundation/std/types"
	"namespacelabs.dev/foundation/universe/db/postgres"
)

const (
	id       = "init.postgres.foundation.namespacelabs.dev"
	basePath = "/postgres/init"
)

func makeKey(s string) string {
	h := sha256.New()
	h.Write([]byte(s))
	return hex.EncodeToString(h.Sum(nil))
}

func mountConfigs(dbMap map[schema.PackageName][]*postgres.Database, namespace string, name string, out *configure.ApplyOutput) ([]string, error) {
	args := []string{}

	data := map[string]string{}
	items := []*kubedef.SpecExtension_Volume_ConfigMap_Item{}

	mountPath := filepath.Join(basePath, name)

	for packageName, dbs := range dbMap {
		for _, db := range dbs {
			schemaPath := filepath.Join(packageName.String(), "schema", db.SchemaFile.Path)
			schemaKey := makeKey(schemaPath)

			data[schemaKey] = string(db.SchemaFile.Contents)
			items = append(items, &kubedef.SpecExtension_Volume_ConfigMap_Item{
				Key:  schemaKey,
				Path: schemaPath,
			})

			configPath := filepath.Join(packageName.String(), "config", db.Name)
			configKey := makeKey(configPath)

			config := &postgres.Database{
				Name: db.Name,
				SchemaFile: &types.Resource{
					Path: filepath.Join(mountPath, schemaPath),
				},
				HostedAt: db.HostedAt,
			}

			configBytes, err := json.Marshal(config)
			if err != nil {
				return nil, err
			}
			data[configKey] = string(configBytes)

			items = append(items, &kubedef.SpecExtension_Volume_ConfigMap_Item{
				Key:  configKey,
				Path: configPath,
			})

			args = append(args, filepath.Join(mountPath, configPath))
		}
	}

	configMapName := fmt.Sprintf("%s.%s", name, id)

	out.Invocations = append(out.Invocations, kubedef.Apply{
		Description: "Postgres Init ConfigMap",
		Resource:    "configmaps",
		Namespace:   namespace,
		Name:        configMapName,
		Body:        corev1.ConfigMap(configMapName, namespace).WithData(data),
	})

	volumeName := strings.Replace(configMapName, ".", "-", -1)

	out.Extensions = append(out.Extensions, kubedef.ExtendSpec{
		With: &kubedef.SpecExtension{
			Volume: []*kubedef.SpecExtension_Volume{{
				Name: volumeName,
				VolumeType: &kubedef.SpecExtension_Volume_ConfigMap_{
					ConfigMap: &kubedef.SpecExtension_Volume_ConfigMap{
						Name: configMapName,
						Item: items,
					},
				},
			}},
		},
	})

	out.Extensions = append(out.Extensions, kubedef.ExtendContainer{
		With: &kubedef.ContainerExtension{
			VolumeMount: []*kubedef.ContainerExtension_VolumeMount{{
				Name:        volumeName,
				ReadOnly:    true,
				MountPath:   mountPath,
				MountOnInit: true,
			}},
		},
	})

	return args, nil
}

func Apply(ctx context.Context, r configure.StackRequest, dbs map[schema.PackageName][]*postgres.Database, name string, out *configure.ApplyOutput) error {
	if r.Env.Runtime != "kubernetes" {
		return nil
	}

	namespace := kubetool.FromRequest(r).Namespace

	args, err := mountConfigs(dbs, namespace, name, out)
	if err != nil {
		return err
	}

	out.Extensions = append(out.Extensions, kubedef.ExtendContainer{
		With: &kubedef.ContainerExtension{
			InitContainer: []*kubedef.ContainerExtension_InitContainer{{
				PackageName: "namespacelabs.dev/foundation/universe/db/postgres/init",
				Arg:         args,
			}},
		}})

	return nil
}

func Delete(r configure.StackRequest, name string, out *configure.DeleteOutput) error {
	if r.Env.Runtime != "kubernetes" {
		return nil
	}

	namespace := kubetool.FromRequest(r).Namespace

<<<<<<< HEAD
	out.Invocations = append(out.Invocations, kubedef.Delete{
		Description: "Postgres Init ConfigMap",
=======
	out.Ops = append(out.Ops, kubedef.Delete{
		Description: "Postgres Delete ConfigMap",
>>>>>>> 98ba51df
		Resource:    "configmaps",
		Namespace:   namespace,
		Name:        fmt.Sprintf("%s.%s", name, id),
	})

	return nil
}<|MERGE_RESOLUTION|>--- conflicted
+++ resolved
@@ -148,13 +148,8 @@
 
 	namespace := kubetool.FromRequest(r).Namespace
 
-<<<<<<< HEAD
 	out.Invocations = append(out.Invocations, kubedef.Delete{
-		Description: "Postgres Init ConfigMap",
-=======
-	out.Ops = append(out.Ops, kubedef.Delete{
 		Description: "Postgres Delete ConfigMap",
->>>>>>> 98ba51df
 		Resource:    "configmaps",
 		Namespace:   namespace,
 		Name:        fmt.Sprintf("%s.%s", name, id),
