--- conflicted
+++ resolved
@@ -63,16 +63,10 @@
 
 			prepReq := req.Resource(resourceName(apply)).
 				Name(apply.Name).
-<<<<<<< HEAD
-				VersionedParams(&patchOpts, scheme.ParameterCodec).
+				VersionedParams(&patchOpts, metav1.ParameterCodec).
 				Body([]byte(apply.BodyJson))
 
 			return prepReq.Do(ctx).Into(&res)
-=======
-				VersionedParams(&patchOpts, metav1.ParameterCodec).
-				Body([]byte(apply.BodyJson)).
-				Do(ctx).Into(&res)
->>>>>>> c9f84b84
 		}); err != nil {
 			return nil, fnerrors.InvocationError("%s: failed to apply: %w", d.Description, err)
 		}
