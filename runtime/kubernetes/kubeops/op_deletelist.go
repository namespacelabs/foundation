// Copyright 2022 Namespace Labs Inc; All rights reserved.
// Licensed under the EARLY ACCESS SOFTWARE LICENSE AGREEMENT
// available at http://github.com/namespacelabs/foundation

package kubeops

import (
	"context"
	"fmt"

	metav1 "k8s.io/apimachinery/pkg/apis/meta/v1"
	"k8s.io/apimachinery/pkg/apis/meta/v1/unstructured"
	k8sruntime "k8s.io/apimachinery/pkg/runtime"
	"namespacelabs.dev/foundation/internal/engine/ops"
	"namespacelabs.dev/foundation/internal/fnerrors"
	"namespacelabs.dev/foundation/runtime/kubernetes/client"
	"namespacelabs.dev/foundation/runtime/kubernetes/kubedef"
	"namespacelabs.dev/foundation/schema"
	"namespacelabs.dev/foundation/workspace/tasks"
)

func registerDeleteList() {
	ops.RegisterFunc(func(ctx context.Context, env ops.Environment, d *schema.SerializedInvocation, deleteList *kubedef.OpDeleteList) (*ops.HandleResult, error) {
		if deleteList.Resource == "" {
			return nil, fnerrors.InternalError("%s: deleteList.Resource is required", d.Description)
		}

		if deleteList.Namespace == "" {
			return nil, fnerrors.InternalError("%s: deleteList.Namespace is required", d.Description)
		}

		if err := tasks.Action("kubernetes.delete-collection").Scope(schema.PackageNames(d.Scope...)...).
			HumanReadablef(d.Description).
			Arg("resource", resourceName(deleteList)).
			Arg("selector", deleteList.LabelSelector).
			Arg("namespace", deleteList.Namespace).Run(ctx, func(ctx context.Context) error {
			restcfg, err := client.ResolveConfig(ctx, env)
			if err != nil {
				return err
			}

			client, err := client.MakeResourceSpecificClient(ctx, deleteList, restcfg)
			if err != nil {
				return err
			}

			listOpts := metav1.ListOptions{LabelSelector: deleteList.LabelSelector}

			var res unstructured.UnstructuredList
			if err := client.Get().
				Namespace(deleteList.Namespace).
<<<<<<< HEAD
				Resource(resourceName(deleteList)).
				VersionedParams(&listOpts, scheme.ParameterCodec).
=======
				Resource(deleteList.Resource).
				VersionedParams(&listOpts, metav1.ParameterCodec).
>>>>>>> c9f84b84
				Do(ctx).
				Into(&res); err != nil {
				return err
			}

			var names []string
			if err := res.EachListItem(func(o k8sruntime.Object) error {
				if u, ok := o.(*unstructured.Unstructured); ok {
					names = append(names, u.GetName())
				}
				return nil
			}); err != nil {
				return err
			}

			tasks.Attachments(ctx).AddResult("names", names)

			return res.EachListItem(func(o k8sruntime.Object) error {
				u, ok := o.(*unstructured.Unstructured)
				if !ok {
					return fmt.Errorf("expected an unstructured value")
				}

				opts := metav1.DeleteOptions{}

				return client.Delete().
					Namespace(deleteList.Namespace).
					Resource(resourceName(deleteList)).
					Name(u.GetName()).
					Body(&opts).
					Do(ctx).Error()
			})
		}); err != nil {
			return nil, fnerrors.InvocationError("%s: %w", d.Description, err)
		}

		return nil, nil
	})
}<|MERGE_RESOLUTION|>--- conflicted
+++ resolved
@@ -49,13 +49,8 @@
 			var res unstructured.UnstructuredList
 			if err := client.Get().
 				Namespace(deleteList.Namespace).
-<<<<<<< HEAD
 				Resource(resourceName(deleteList)).
-				VersionedParams(&listOpts, scheme.ParameterCodec).
-=======
-				Resource(deleteList.Resource).
 				VersionedParams(&listOpts, metav1.ParameterCodec).
->>>>>>> c9f84b84
 				Do(ctx).
 				Into(&res); err != nil {
 				return err
