--- conflicted
+++ resolved
@@ -7,6 +7,7 @@
 import (
 	"context"
 	"encoding/json"
+	"errors"
 	"fmt"
 	"io"
 	"io/fs"
@@ -132,29 +133,6 @@
 	return !ForceProd && env.Purpose == schema.Environment_DEVELOPMENT
 }
 
-<<<<<<< HEAD
-type generator struct{}
-
-func (generator) Handle(ctx context.Context, env ops.Environment, _ *schema.Definition, msg *OpGenServer) (*ops.HandleResult, error) {
-	workspacePackages, ok := env.(workspace.Packages)
-	if !ok {
-		return nil, fnerrors.New("workspace.Packages required")
-	}
-
-	loc, err := workspacePackages.Resolve(ctx, schema.PackageName(msg.Server.PackageName))
-	if err != nil {
-		return nil, err
-	}
-
-	if err := generateServer(ctx, workspacePackages, loc, msg.Server, msg.LoadedNode, loc.Module.ReadWriteFS()); err != nil {
-		return nil, fnerrors.InternalError("failed to generate server: %w", err)
-	}
-
-	return nil, nil
-}
-
-=======
->>>>>>> 813004a3
 type impl struct {
 	languages.MaybeGenerate
 	languages.MaybeTidy
