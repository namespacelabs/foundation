--- conflicted
+++ resolved
@@ -19,10 +19,7 @@
 	"namespacelabs.dev/foundation/build"
 	"namespacelabs.dev/foundation/internal/engine/ops"
 	"namespacelabs.dev/foundation/internal/engine/ops/defs"
-<<<<<<< HEAD
 	"namespacelabs.dev/foundation/internal/fnerrors"
-=======
->>>>>>> 942ae9ba
 	"namespacelabs.dev/foundation/internal/fnfs"
 	"namespacelabs.dev/foundation/internal/frontend"
 	"namespacelabs.dev/foundation/internal/production"
@@ -37,10 +34,7 @@
 
 // Hard-coding the version of generated yarn workspaces since we only support a monorepo for now.
 const yarnWorkspaceVersion = "0.0.0"
-<<<<<<< HEAD
 const implFileName = "impl.ts"
-=======
->>>>>>> 942ae9ba
 const packageJsonFn = "package.json"
 
 func Register() {
@@ -113,7 +107,6 @@
 	return nil
 }
 
-<<<<<<< HEAD
 func (impl) TidyNode(ctx context.Context, p *workspace.Package) error {
 	err := tidyPackageJson(ctx, p.Location, p.Node().Import)
 	if err != nil {
@@ -164,126 +157,50 @@
 		}
 	}
 	return "", fnerrors.InternalError("Couldn't find service %s in the generated proto descriptors.", srvName)
-=======
-func (impl) TidyNode(ctx context.Context, loc workspace.Location, node *schema.Node) error {
-	return tidyPackageJson(ctx, loc, node.Import)
->>>>>>> 942ae9ba
 }
 
 func (impl) TidyServer(ctx context.Context, loc workspace.Location, server *schema.Server) error {
 	return tidyPackageJson(ctx, loc, server.Import)
 }
-<<<<<<< HEAD
 
 func tidyPackageJson(ctx context.Context, loc workspace.Location, imports []string) error {
-	// If package.json doesn't exist, creating it before calling yarn.
-	// We always need to call "tidyPackageJsonFields" again in the end to keep
-	// the field order alphabetical to make "tidy" idempotent.
-	// yarn messes with package.json in a different way: adds new fields to the end
-	// but also removes empty fields like "dependencies".
-	err := tidyPackageJsonFields(ctx, loc)
-	if err != nil {
-		return err
-	}
-
-	err = tidyDependencies(ctx, loc, imports)
-	if err != nil {
-		return err
-	}
-
-	return tidyPackageJsonFields(ctx, loc)
-}
-
-func tidyPackageJsonFields(ctx context.Context, loc workspace.Location) error {
+	packageJson, err := tidyPackageJsonFields(ctx, loc)
+	if err != nil {
+		return err
+	}
+
+	wasYarnCalled, err := tidyDependencies(ctx, loc, imports, packageJson)
+	if err != nil {
+		return err
+	}
+
+	if wasYarnCalled {
+		// If yarn messed with package.json, re-format it to make tn tidy idempotent.
+		_, err = tidyPackageJsonFields(ctx, loc)
+		return err
+	} else {
+		return nil
+	}
+}
+
+// Returns the tydied package.json file.
+func tidyPackageJsonFields(ctx context.Context, loc workspace.Location) (map[string]interface{}, error) {
 	packageJson := map[string]interface{}{}
 
 	packageJsonRelFn := filepath.Join(loc.Rel(), packageJsonFn)
 	packageJsonFile, err := loc.Module.ReadWriteFS().Open(packageJsonRelFn)
 	if err != nil && !os.IsNotExist(err) {
-		return err
+		return nil, err
 	}
 	if err == nil {
 		defer packageJsonFile.Close()
 
 		packageJsonRaw, err := io.ReadAll(packageJsonFile)
 		if err != nil {
-			return err
+			return nil, err
 		}
 
 		json.Unmarshal(packageJsonRaw, &packageJson)
-	}
-
-	nodejsLoc, err := nodejsLocationFrom(loc.PackageName)
-	if err != nil {
-		return err
-	}
-	packageJson["name"] = nodejsLoc.NpmPackage
-	packageJson["private"] = true
-	packageJson["version"] = yarnWorkspaceVersion
-
-	editedPackageJsonRaw, err := json.MarshalIndent(packageJson, "", "\t")
-	if err != nil {
-		return err
-	}
-
-	return fnfs.WriteWorkspaceFile(ctx, loc.Module.ReadWriteFS(), packageJsonRelFn, func(w io.Writer) error {
-		_, err := w.Write(editedPackageJsonRaw)
-		return err
-	})
-}
-
-func tidyDependencies(ctx context.Context, loc workspace.Location, imports []string) error {
-	var packages, devPackages []string
-=======
->>>>>>> 942ae9ba
-
-func tidyPackageJson(ctx context.Context, loc workspace.Location, imports []string) error {
-	packageJson, err := tidyPackageJsonFields(ctx, loc)
-	if err != nil {
-		return err
-	}
-
-<<<<<<< HEAD
-	for _, importName := range imports {
-		loc, err := nodejsLocationFrom(schema.Name(importName))
-=======
-	wasYarnCalled, err := tidyDependencies(ctx, loc, imports, packageJson)
-	if err != nil {
-		return err
-	}
-
-	if wasYarnCalled {
-		// If yarn messed with package.json, re-format it to make tn tidy idempotent.
-		_, err = tidyPackageJsonFields(ctx, loc)
-		return err
-	} else {
-		return nil
-	}
-}
-
-// Returns the tydied package.json file.
-func tidyPackageJsonFields(ctx context.Context, loc workspace.Location) (map[string]interface{}, error) {
-	packageJson := map[string]interface{}{}
-
-	packageJsonRelFn := filepath.Join(loc.Rel(), packageJsonFn)
-	packageJsonFile, err := loc.Module.ReadWriteFS().Open(packageJsonRelFn)
-	if err != nil && !os.IsNotExist(err) {
-		return nil, err
-	}
-	if err == nil {
-		defer packageJsonFile.Close()
-
-		packageJsonRaw, err := io.ReadAll(packageJsonFile)
->>>>>>> 942ae9ba
-		if err != nil {
-			return nil, err
-		}
-<<<<<<< HEAD
-		packages = append(packages, fmt.Sprintf("%s@%s", loc.NpmPackage, yarnWorkspaceVersion))
-=======
-
-		json.Unmarshal(packageJsonRaw, &packageJson)
->>>>>>> 942ae9ba
 	}
 
 	nodejsLoc, err := nodejsLocationFrom(loc.PackageName)
