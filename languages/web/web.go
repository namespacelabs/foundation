--- conflicted
+++ resolved
@@ -395,11 +395,7 @@
 		"vite@2.7.13",
 	}
 
-<<<<<<< HEAD
-	if err := nodejs.RunYarn(ctx, loc.Rel(), append([]string{"add", "-D"}, devPackages...)); err != nil {
-=======
-	if err := nodejs.RunYarn(ctx, p.Location, append([]string{"add", "-D"}, devPackages...)); err != nil {
->>>>>>> 7b803f57
+	if err := nodejs.RunYarn(ctx, p.Location.Rel(), append([]string{"add", "-D"}, devPackages...)); err != nil {
 		return err
 	}
 
